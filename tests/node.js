--- conflicted
+++ resolved
@@ -38,15 +38,9 @@
   });
 
   it('starts with an empty list of peers', function(done) {
-<<<<<<< HEAD
-    var node = Node();
+    var node = NodeC();
     assert.isArray(node.commonState.persisted.peers);
     assert.equal(node.commonState.persisted.peers.length, 0);
-=======
-    var node = NodeC();
-    assert.isArray(node.peers);
-    assert.equal(node.peers.length, 0);
->>>>>>> 78becac9
     done();
   });
 
